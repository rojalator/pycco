--- conflicted
+++ resolved
@@ -1,5 +1,8 @@
 #!/usr/bin/env python
 from __future__ import print_function
+
+# This module contains all of our static resources.
+from pycco_resources import pycco_template, css as pycco_css
 
 """
 "**Pycco**" is a Python port of [Docco](http://jashkenas.github.com/docco/):
@@ -284,78 +287,21 @@
         "stylesheet": csspath,
         "sections": sections,
         "source": source,
-        "path": path,
-        "destination": destination
     })
 
     return re.sub(r"__DOUBLE_OPEN_STACHE__", "{{", rendered).encode("utf-8")
 
-# === Sitemap Generation ===
-def generate_index(files, outdir):
-
-    css_path = path.join(outdir, "pycco.css")
-
-    sections = []
-
-    def add_file(entry, path, tree):
-        node, subpath = path[0], path[1:]
-        if not node in tree:
-            tree[node] = {}
-
-        if subpath:
-            add_file(entry, subpath, tree[node])
-
-        else:
-            tree[node]['entry'] = entry
-
-    tree = {}
-    for file_path in files:
-        entry = {
-            'path': file_path,
-            'relpath': path.relpath(file_path, outdir)
-        }
-
-        add_file(entry=entry, path=entry['relpath'].split(path.sep), tree=tree)
-
-    def generate_tree_html(tree):
-        items = []
-        for node, subtree in tree.items():
-            if 'entry' in subtree:
-                html = '<li><a href="%s">%s</a></li>' % (subtree['entry']['relpath'], node)
-
-            else:
-                html = '<dl><dt>%s</dt><dd><ul>%s</ul></dd></dl>' % (node, generate_tree_html(subtree))
-
-            items.append(html)
-
-        return ''.join(items)
-
-    sections.append({'docs_html': generate_tree_html(tree)})
-
-    rendered = pycco_template({
-        "title"       : 'Index',
-        "stylesheet"  : css_path,
-        "sections"    : sections,
-        "source"      : '',
-        "path"        : path,
-        "destination" : destination
-    })
-
-    return re.sub(r"__DOUBLE_OPEN_STACHE__", "{{", rendered).encode("utf-8")
-
 # === Helpers & Setup ===
-
-# This module contains all of our static resources.
-import pycco_resources
 
 # Import our external dependencies.
 import optparse
 import os
 import pygments
-import pystache
 import re
 import sys
 import time
+import pycco.generate_index as generate_index
+
 from markdown import markdown
 from os import path
 from pygments import lexers, formatters
@@ -373,25 +319,16 @@
 
     ".c":   {"name": "c", "symbol": "//",
              "multistart": "/*", "multiend": "*/"},
-
-<<<<<<< HEAD
+    ".h":   {"name": "c", "symbol": "//",
+             "multistart": "/*", "multiend": "*/"},
+
     ".cpp": {"name": "cpp", "symbol": "//"},
+
+    ".cl":   {"name": "c", "symbol": "//",
+              "multistart": "/*", "multiend": "*/"},
 
     ".js": {"name": "javascript", "symbol": "//",
             "multistart": "/*", "multiend": "*/"},
-=======
-    ".h":   { "name": "c", "symbol": "//",
-        "multistart": "/*", "multiend": "*/"},
-
-    ".cpp": { "name": "cpp", "symbol": "//"},
-
-    ".cl":   { "name": "c", "symbol": "//",
-        "multistart": "/*", "multiend": "*/"},
-
-    ".js": { "name": "javascript", "symbol": "//",
-        "multistart": "/*", "multiend": "*/"},
->>>>>>> 8b5258d6
-
     ".rb": {"name": "ruby", "symbol": "#",
             "multistart": "=begin", "multiend": "=end"},
 
@@ -443,7 +380,6 @@
     if m and m.group(1) in languages:
         return languages[m.group(1)]
     else:
-<<<<<<< HEAD
         try:
             lang = lexers.guess_lexer(code).name.lower()
             for l in languages.values():
@@ -456,14 +392,6 @@
             # subclass of ValueError. We will catch it and raise ours
             # for consistency.
             raise ValueError("Can't figure out the language!")
-=======
-        lang = lexers.guess_lexer(code).name.lower()
-        for l in languages.values():
-            if l["name"] == lang:
-                return l
-        else:
-            raise ValueError("Can't figure out the language! of %s" % source)
->>>>>>> 8b5258d6
 
 
 def destination(filepath, preserve_paths=True, outdir=None):
@@ -522,31 +450,18 @@
     return directory
 
 
-def template(source):
-    return lambda context: pystache.render(source, context)
-
-# Create the template that we will use to generate the Pycco HTML page.
-pycco_template = template(pycco_resources.html)
-
-# The CSS styles we'd like to apply to the documentation.
-pycco_styles = pycco_resources.css
-
 # The start of each Pygments highlight block.
 highlight_start = "<div class=\"highlight\"><pre>"
 
 # The end of each Pygments highlight block.
 highlight_end = "</pre></div>"
 
-<<<<<<< HEAD
-
-def process(sources, preserve_paths=True, outdir=None, language=None, encoding="utf8"):
-=======
-def process(sources, preserve_paths=True, outdir=None, language=None, index=False):
->>>>>>> 8b5258d6
+
+def process(sources, preserve_paths=True, outdir=None, language=None, encoding="utf8", index=False):
     """For each source file passed as argument, generate the documentation."""
 
     if not outdir:
-        raise TypeError("Missing the required 'outdir' keyword argument.")
+        raise TypeError("Missing the required 'directory' keyword argument.")
 
     # Make a copy of sources given on the command line. `main()` needs the
     # original list when monitoring for changed files.
@@ -556,14 +471,13 @@
     if sources:
         outdir = ensure_directory(outdir)
         css = open(path.join(outdir, "pycco.css"), "wb")
-        css.write(pycco_styles.encode(encoding))
+        css.write(pycco_css.encode(encoding))
         css.close()
 
         generated_files = []
 
         def next_file():
             s = sources.pop(0)
-            print "pycco = %s ->" % s,
             dest = destination(s, preserve_paths=preserve_paths, outdir=outdir)
 
             try:
@@ -571,29 +485,22 @@
             except OSError:
                 pass
 
-<<<<<<< HEAD
             with open(dest, "wb") as f:
                 f.write(generate_documentation(s, preserve_paths=preserve_paths,
                                                outdir=outdir,
                                                language=language,
                                                encoding=encoding))
 
-            print("pycco = {} -> {}".format(s, dest))
-=======
-            with open(dest, "w") as f:
-                f.write(generate_documentation(s, preserve_paths=preserve_paths, outdir=outdir,
-                                               language=language))
-            print dest
+            print("pycco: {} -> {}".format(s, dest))
             generated_files.append(dest)
->>>>>>> 8b5258d6
 
             if sources:
                 next_file()
         next_file()
 
         if index:
-            with open(path.join(outdir, "index.html"), "w") as f:
-                f.write(generate_index(generated_files, outdir))
+            with open(path.join(outdir, "index.html"), "wb") as f:
+                f.write(generate_index.generate_index(generated_files, outdir))
 
 __all__ = ("process", "generate_documentation")
 
@@ -665,8 +572,12 @@
                       help='Generate an index.html document with sitemap content')
 
     opts, sources = parser.parse_args()
-
-    process(sources, outdir=opts.outdir, preserve_paths=opts.paths,
+    if opts.outdir == '':
+        outdir = '.'
+    else:
+        outdir = opts.outdir
+
+    process(sources, outdir=outdir, preserve_paths=opts.paths,
             language=opts.language, index=opts.generate_index)
 
     # If the -w / --watch option was present, monitor the source directories
