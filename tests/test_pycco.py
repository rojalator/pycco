from __future__ import absolute_import
import copy
import os
import tempfile
import time
import os.path
import pytest
<<<<<<< HEAD
from hypothesis import given, example
=======
try:
    from unittest.mock import patch
except ImportError:
    from mock import patch
from hypothesis import given, example, assume
>>>>>>> 9404e8d7
from hypothesis.strategies import lists, text, booleans, choices, none

import pycco.generate_index as generate_index
from pycco.languages import supported_languages
import pycco.main as p


PYTHON = supported_languages['.py']
PYCCO_SOURCE = 'pycco/main.py'
FOO_FUNCTION = """def foo():\n    return True"""


def get_language(choice):
    return choice(list(supported_languages.values()))


@given(lists(text()), text())
def test_shift(fragments, default):
    if fragments == []:
        assert p.shift(fragments, default) == default
    else:
        fragments2 = copy.copy(fragments)
        head = p.shift(fragments, default)
        assert [head] + fragments == fragments2


@given(text(), booleans(), text(min_size=1))
@example("/foo", True, "0")
def test_destination(filepath, preserve_paths, outdir):
    dest = p.destination(
        filepath, preserve_paths=preserve_paths, outdir=outdir)
    assert dest.startswith(outdir)
    assert dest.endswith(".html")


@given(choices(), text())
def test_parse(choice, source):
    lang = get_language(choice)
    parsed = p.parse(source, lang)
    for s in parsed:
        assert {"code_text", "docs_text"} == set(s.keys())


def test_skip_coding_directive():
    source = "# -*- coding: utf-8 -*-\n" + FOO_FUNCTION
    parsed = p.parse(source, PYTHON)
    for section in parsed:
        assert "coding" not in section['code_text']


def test_multi_line_leading_spaces():
    source = "# This is a\n# comment that\n# is indented\n"
    source += FOO_FUNCTION
    parsed = p.parse(source, PYTHON)
    # The resulting comment has leading spaces stripped out.
    assert parsed[0]["docs_text"] == "This is a\ncomment that\nis indented\n"


def test_comment_with_only_cross_ref():
    source = (
        '''# ==Link Target==\n\ndef test_link():\n    """[[testing.py#link-target]]"""\n    pass'''
    )
    sections = p.parse(source, PYTHON)
    p.highlight(sections, PYTHON, outdir=tempfile.gettempdir())
    assert sections[1][
        'docs_html'] == '<p><a href="testing.html#link-target">testing.py</a></p>'


@given(text(), text())
def test_get_language_specify_language(source, code):
    assert p.get_language(
        source, code, language_name="python") == supported_languages['.py']

    with pytest.raises(ValueError):
        p.get_language(source, code, language_name="non-existent")


@given(text() | none())
def test_get_language_bad_source(source):
    code = "#!/usr/bin/python\n"
    code += FOO_FUNCTION
    assert p.get_language(source, code) == PYTHON
    with pytest.raises(ValueError) as e:
        assert p.get_language(source, "badlang")

    msg = "Can't figure out the language!"
    try:
        assert e.value.message == msg
    except AttributeError:
        assert e.value.args[0] == msg


@given(text() | none())
def test_get_language_bad_code(code):
    source = "test.py"
    assert p.get_language(source, code) == PYTHON


@given(text(max_size=64))
def test_ensure_directory(dir_name):
    tempdir = os.path.join(tempfile.gettempdir(),
                           str(int(time.time())), dir_name)

    # Use sanitization from function, but only for housekeeping. We
    # pass in the unsanitized string to the function.
    safe_name = p.remove_control_chars(dir_name)

    if not os.path.isdir(safe_name) and os.access(safe_name, os.W_OK):
        p.ensure_directory(tempdir)
        assert os.path.isdir(safe_name)


def test_ensure_multiline_string_support():
    code = '''x = """
multi-line-string
"""

y = z  # comment

# *comment with formatting*

def x():
    """multi-line-string
    """'''

    docs_code_tuple_list = p.parse(code, PYTHON)

    assert docs_code_tuple_list[0]['docs_text'] == ''
    assert "#" not in docs_code_tuple_list[1]['docs_text']


def test_indented_block():

    code = '''"""To install Pycco, simply

    pip install pycco
"""
'''
    parsed = p.parse(code, PYTHON)
    highlighted = p.highlight(parsed, PYTHON, outdir=tempfile.gettempdir())
    pre_block = highlighted[0]['docs_html']
    assert '<pre>' in pre_block
    assert '</pre>' in pre_block


def test_generate_documentation():
    p.generate_documentation(PYCCO_SOURCE, outdir=tempfile.gettempdir())


@given(booleans(), booleans(), choices())
def test_process(preserve_paths, index, choice):
    lang_name = choice([l["name"] for l in supported_languages.values()])
    p.process([PYCCO_SOURCE], preserve_paths=preserve_paths,
              index=index,
              outdir=tempfile.gettempdir(),
              language=lang_name)


<<<<<<< HEAD
one_or_more_chars = text(min_size=1, max_size=255)
paths = lists(one_or_more_chars, min_size=1, max_size=30)
@given(
    lists(paths, min_size=1, max_size=255),
    lists(one_or_more_chars, min_size=1, max_size=255)
)
=======
@patch('pygments.lexers.guess_lexer')
def test_process_skips_unknown_languages(mock_guess_lexer):
    class Name:
        name = 'this language does not exist'
    mock_guess_lexer.return_value = Name()

    with pytest.raises(ValueError):
        p.process(['LICENSE'], outdir=tempfile.gettempdir(), skip=False)

    p.process(['LICENSE'], outdir=tempfile.gettempdir(), skip=True)


@given(lists(lists(text(min_size=1), min_size=1, max_size=30), min_size=1), lists(text(min_size=1), min_size=1))
>>>>>>> 9404e8d7
def test_generate_index(path_lists, outdir_list):
    file_paths = [os.path.join(*path_list) for path_list in path_lists]
    outdir = os.path.join(*outdir_list)
    generate_index.generate_index(file_paths, outdir=outdir)


def test_flatten_sources(tmpdir):
    sources = [str(tmpdir)]
    expected_sources = []

    # Setup the base dir
    td = tmpdir.join("test.py")
    td.write("#!/bin/env python")
    expected_sources.append(str(td))

    # Make some more directories, each with a file present
    for d in ["foo", "bar", "buzz"]:
        dd = tmpdir.mkdir(d)
        dummy_file = dd.join("test.py")
        dummy_file.write("#!/bin/env python")
        expected_sources.append(str(dummy_file))

    # Get the flattened version of the base directory
    flattened = p._flatten_sources(sources)

    # Make sure that the lists are the same
    assert sorted(expected_sources) == sorted(flattened)<|MERGE_RESOLUTION|>--- conflicted
+++ resolved
@@ -1,24 +1,24 @@
 from __future__ import absolute_import
+
 import copy
 import os
+import os.path
 import tempfile
 import time
-import os.path
+
 import pytest
-<<<<<<< HEAD
-from hypothesis import given, example
-=======
+
+import pycco.generate_index as generate_index
+import pycco.main as p
+from hypothesis import assume, example, given
+from hypothesis.strategies import booleans, choices, lists, none, text
+from pycco.languages import supported_languages
+
 try:
     from unittest.mock import patch
 except ImportError:
     from mock import patch
-from hypothesis import given, example, assume
->>>>>>> 9404e8d7
-from hypothesis.strategies import lists, text, booleans, choices, none
-
-import pycco.generate_index as generate_index
-from pycco.languages import supported_languages
-import pycco.main as p
+
 
 
 PYTHON = supported_languages['.py']
@@ -172,28 +172,24 @@
               language=lang_name)
 
 
-<<<<<<< HEAD
+@patch('pygments.lexers.guess_lexer')
+def test_process_skips_unknown_languages(mock_guess_lexer):
+    class Name:
+        name = 'this language does not exist'
+    mock_guess_lexer.return_value = Name()
+
+    with pytest.raises(ValueError):
+        p.process(['LICENSE'], outdir=tempfile.gettempdir(), skip=False)
+
+    p.process(['LICENSE'], outdir=tempfile.gettempdir(), skip=True)
+
+
 one_or_more_chars = text(min_size=1, max_size=255)
 paths = lists(one_or_more_chars, min_size=1, max_size=30)
 @given(
     lists(paths, min_size=1, max_size=255),
     lists(one_or_more_chars, min_size=1, max_size=255)
 )
-=======
-@patch('pygments.lexers.guess_lexer')
-def test_process_skips_unknown_languages(mock_guess_lexer):
-    class Name:
-        name = 'this language does not exist'
-    mock_guess_lexer.return_value = Name()
-
-    with pytest.raises(ValueError):
-        p.process(['LICENSE'], outdir=tempfile.gettempdir(), skip=False)
-
-    p.process(['LICENSE'], outdir=tempfile.gettempdir(), skip=True)
-
-
-@given(lists(lists(text(min_size=1), min_size=1, max_size=30), min_size=1), lists(text(min_size=1), min_size=1))
->>>>>>> 9404e8d7
 def test_generate_index(path_lists, outdir_list):
     file_paths = [os.path.join(*path_list) for path_list in path_lists]
     outdir = os.path.join(*outdir_list)
